--- conflicted
+++ resolved
@@ -25,11 +25,7 @@
         build-boost
         EXCLUDE_FROM_ALL 1
         PREFIX ${EXTERNAL_DIR}/boost
-<<<<<<< HEAD
         URL "https://dl.bintray.com/boostorg/release/${BOOST_VERSION_MAJOR}.${BOOST_VERSION_MINOR}.${BOOST_VERSION_PATCH}/source/boost_${BOOST_VERSION_MAJOR}_${BOOST_VERSION_MINOR}_${BOOST_VERSION_PATCH}.zip"
-=======
-        URL "https://dl.bintray.com/boostorg/release/1.70.0/source/boost_1_70_0.zip"
->>>>>>> 56f5fb99
         DOWNLOAD_NO_PROGRESS OFF
         #URL_MD5 "6f4571e7c5a66ccc3323da6c24be8f05"
         CONFIGURE_COMMAND bootstrap.bat
